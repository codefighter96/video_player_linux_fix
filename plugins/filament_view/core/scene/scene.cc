--- conflicted
+++ resolved
@@ -50,13 +50,10 @@
           std::make_unique<Camera>(std::get<flutter::EncodableMap>(it.second));
     } else if (key == "ground" &&
                std::holds_alternative<flutter::EncodableMap>(it.second)) {
-<<<<<<< HEAD
       spdlog::warn(
           "Specifying a ground is no longer supporting, a ground is now a "
           "plane in shapes.");
-=======
-      spdlog::warn("Specifying a ground is no longer supporting, a ground is now a plane in shapes.");
->>>>>>> 9021864d
+
     } else if (!it.second.IsNull()) {
       spdlog::debug("[Scene] Unhandled Parameter {}", key.c_str());
       plugin_common::Encodable::PrintFlutterEncodableValue(key.c_str(),

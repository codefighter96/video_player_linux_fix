--- conflicted
+++ resolved
@@ -353,11 +353,7 @@
   // Note these TODOs are marked for a next iteration tasking.
 
   // TODO this should be moved to a property on camera
-<<<<<<< HEAD
-  const float speed = 0.05f;  // Rotation speed
-=======
-  constexpr float speed = 0.5f;  // Rotation speed
->>>>>>> 875f4000
+  constexpr float speed = 0.05f;  // Rotation speed
   // TODO this should be moved to a property on camera
   constexpr float radius = 8.0f;  // Distance from the camera to the object
 
